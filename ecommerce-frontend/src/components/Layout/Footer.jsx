import { useSelector, useDispatch } from 'react-redux';
import { logout } from '../../store/slices/authSlice';
import { Link } from 'react-router-dom';
import { useSelector } from 'react-redux';

  
const Footer = () => {
<<<<<<< HEAD
  const { isAuthenticated, loading: authLoading } = useSelector(state => state.auth);
=======
  const dispatch = useDispatch();
  const { isAuthenticated, customer } = useSelector(state => state.auth);

  const handleLogout = () => {
    dispatch(logout());
  };

>>>>>>> 6cb7ad14
  return (
    <footer className="bg-gray-900 text-white">
      <div className="max-w-7xl mx-auto px-4 sm:px-6 lg:px-8 py-12">
        <div className="grid grid-cols-1 md:grid-cols-4 gap-8">
          {/* Company Info */}
          <div className="col-span-1 md:col-span-2">
            <div className="flex items-center space-x-2 mb-4">
              <div className="w-10 h-10 bg-primary-600 rounded-lg flex items-center justify-center">
                <span className="text-white font-bold text-lg">VC</span>
              </div>
              <span className="text-xl font-bold">VCare Furniture</span>
            </div>
            <p className="text-gray-300 mb-4">
              Premium furniture solutions for your home and office. Quality craftsmanship, 
              modern designs, and exceptional customer service.
            </p>
            <div className="flex space-x-4">
              <a href="#" className="text-gray-300 hover:text-white transition-colors">
                <svg className="w-6 h-6" fill="currentColor" viewBox="0 0 24 24">
                  <path d="M24 4.557c-.883.392-1.832.656-2.828.775 1.017-.609 1.798-1.574 2.165-2.724-.951.564-2.005.974-3.127 1.195-.897-.957-2.178-1.555-3.594-1.555-3.179 0-5.515 2.966-4.797 6.045-4.091-.205-7.719-2.165-10.148-5.144-1.29 2.213-.669 5.108 1.523 6.574-.806-.026-1.566-.247-2.229-.616-.054 2.281 1.581 4.415 3.949 4.89-.693.188-1.452.232-2.224.084.626 1.956 2.444 3.379 4.6 3.419-2.07 1.623-4.678 2.348-7.29 2.04 2.179 1.397 4.768 2.212 7.548 2.212 9.142 0 14.307-7.721 13.995-14.646.962-.695 1.797-1.562 2.457-2.549z"/>
                </svg>
              </a>
              <a href="#" className="text-gray-300 hover:text-white transition-colors">
                <svg className="w-6 h-6" fill="currentColor" viewBox="0 0 24 24">
                  <path d="M22.46 6c-.77.35-1.6.58-2.46.69.88-.53 1.56-1.37 1.88-2.38-.83.5-1.75.85-2.72 1.05C18.37 4.5 17.26 4 16 4c-2.35 0-4.27 1.92-4.27 4.29 0 .34.04.67.11.98C8.28 9.09 5.11 7.38 3 4.79c-.37.63-.58 1.37-.58 2.15 0 1.49.75 2.81 1.91 3.56-.71 0-1.37-.2-1.95-.5v.03c0 2.08 1.48 3.82 3.44 4.21a4.22 4.22 0 0 1-1.93.07 4.28 4.28 0 0 0 4 2.98 8.521 8.521 0 0 1-5.33 1.84c-.34 0-.68-.02-1.02-.06C3.44 20.29 5.7 21 8.12 21 16 21 20.33 14.46 20.33 8.79c0-.19 0-.37-.01-.56.84-.6 1.56-1.36 2.14-2.23z"/>
                </svg>
              </a>
              <a href="#" className="text-gray-300 hover:text-white transition-colors">
                <svg className="w-6 h-6" fill="currentColor" viewBox="0 0 24 24">
                  <path d="M12.017 0C5.396 0 .029 5.367.029 11.987c0 5.079 3.158 9.417 7.618 11.174-.105-.949-.199-2.403.041-3.439.219-.937 1.406-5.957 1.406-5.957s-.359-.72-.359-1.781c0-1.663.967-2.911 2.168-2.911 1.024 0 1.518.769 1.518 1.688 0 1.029-.653 2.567-.992 3.992-.285 1.193.6 2.165 1.775 2.165 2.128 0 3.768-2.245 3.768-5.487 0-2.861-2.063-4.869-5.008-4.869-3.41 0-5.409 2.562-5.409 5.199 0 1.033.394 2.143.889 2.741.099.12.112.225.085.345-.09.375-.293 1.199-.334 1.363-.053.225-.172.271-.402.165-1.495-.69-2.433-2.878-2.433-4.646 0-3.776 2.748-7.252 7.92-7.252 4.158 0 7.392 2.967 7.392 6.923 0 4.135-2.607 7.462-6.233 7.462-1.214 0-2.357-.629-2.75-1.378l-.748 2.853c-.271 1.043-1.002 2.35-1.492 3.146C9.57 23.812 10.763 24.009 12.017 24.009c6.624 0 11.99-5.367 11.99-11.988C24.007 5.367 18.641.001.012.001z"/>
                </svg>
              </a>
            </div>
          </div>

          {/* Quick Links */}
          <div>
            <h3 className="text-lg font-semibold mb-4">Quick Links</h3>
            <ul className="space-y-2">
              <li>
                <Link to="/products" className="text-gray-300 hover:text-white transition-colors">
                  All Products
                </Link>
              </li>
              <li>
                <Link to="/products?category=Tables" className="text-gray-300 hover:text-white transition-colors">
                  Tables
                </Link>
              </li>
              <li>
                <Link to="/products?category=Chairs" className="text-gray-300 hover:text-white transition-colors">
                  Chairs
                </Link>
              </li>
              <li>
                <Link to="/products?category=Storage" className="text-gray-300 hover:text-white transition-colors">
                  Storage
                </Link>
              </li>
            </ul>
          </div>

          {/* Customer Service */}
          <div>
            <h3 className="text-lg font-semibold mb-4">Customer Service</h3>
            <ul className="space-y-2">
              <li>
                <a href="#" className="text-gray-300 hover:text-white transition-colors">
                  Contact Us
                </a>
              </li>
              <li>
                <a href="#" className="text-gray-300 hover:text-white transition-colors">
                  Shipping Info
                </a>
              </li>
              <li>
                <a href="#" className="text-gray-300 hover:text-white transition-colors">
                  Returns
                </a>
              </li>
              <li>
                <a href="#" className="text-gray-300 hover:text-white transition-colors">
                  FAQ
                </a>
              </li>
            </ul>
          </div>

          {/* Account */}
          <div>
            <h3 className="text-lg font-semibold mb-4">Account</h3>
            <ul className="space-y-2">
              {isAuthenticated ? (
                <>
                  <li>
                    <Link to="/profile" className="text-gray-300 hover:text-white transition-colors">
                      My Profile
                    </Link>
                  </li>
                  <li>
                    <Link to="/orders" className="text-gray-300 hover:text-white transition-colors">
                      My Orders
                    </Link>
                  </li>
                  <li>
                    <button
                      onClick={handleLogout}
                      className="text-gray-300 hover:text-white transition-colors"
                    >
                      Logout
                    </button>
                  </li>
                </>
              ) : (
                <>
                  <li>
                    <Link to="/login" className="text-gray-300 hover:text-white transition-colors">
                      Login
                    </Link>
                  </li>
                  <li>
                    <Link to="/register" className="text-gray-300 hover:text-white transition-colors">
                      Sign Up
                    </Link>
                  </li>
                </>
              )}
            </ul>
          </div>
        </div>

        <div className="border-t border-gray-800 mt-8 pt-8 text-center">
          <p className="text-gray-300">
            © {new Date().getFullYear()} VCare Furniture Store. All rights reserved.
          </p>
        </div>
      </div>
    </footer>
  );
};

export default Footer;<|MERGE_RESOLUTION|>--- conflicted
+++ resolved
@@ -5,17 +5,7 @@
 
   
 const Footer = () => {
-<<<<<<< HEAD
   const { isAuthenticated, loading: authLoading } = useSelector(state => state.auth);
-=======
-  const dispatch = useDispatch();
-  const { isAuthenticated, customer } = useSelector(state => state.auth);
-
-  const handleLogout = () => {
-    dispatch(logout());
-  };
-
->>>>>>> 6cb7ad14
   return (
     <footer className="bg-gray-900 text-white">
       <div className="max-w-7xl mx-auto px-4 sm:px-6 lg:px-8 py-12">
