--- conflicted
+++ resolved
@@ -1,11 +1,9 @@
 import { useSelector, useDispatch } from 'react-redux';
 import { logout } from '../../store/slices/authSlice';
 import { Link } from 'react-router-dom';
-<<<<<<< HEAD
 
-=======
->>>>>>> 57eb568c
 
+  
 const Footer = () => {
   const dispatch = useDispatch();
   const { isAuthenticated } = useSelector(state => state.auth);
